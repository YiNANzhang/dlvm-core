//
//  Writer.swift
//  DLVM
//
//  Copyright 2016-2018 The DLVM Team.
//
//  Licensed under the Apache License, Version 2.0 (the "License");
//  you may not use this file except in compliance with the License.
//  You may obtain a copy of the License at
//
//  http://www.apache.org/licenses/LICENSE-2.0
//
//  Unless required by applicable law or agreed to in writing, software
//  distributed under the License is distributed on an "AS IS" BASIS,
//  WITHOUT WARRANTIES OR CONDITIONS OF ANY KIND, either express or implied.
//  See the License for the specific language governing permissions and
//  limitations under the License.
//

import CoreTensor

extension LiteralValue : TextOutputStreamable {
    public func write<Target : TextOutputStream>(to target: inout Target) {
        target.write("\(literal) : \(type)")
    }
}

extension Literal.Scalar : TextOutputStreamable {
    public func write<Target : TextOutputStream>(to target: inout Target) {
        switch self {
        case let .bool(b): target.write(b.description)
        case let .int(i): target.write(i.description)
        case let .float(f): target.write(f.description)
        }
    }
}

extension Literal : TextOutputStreamable {
    public func write<Target : TextOutputStream>(to target: inout Target) {
        switch self {
        case let .scalar(lit):
            lit.write(to: &target)
        case let .tensor(vals):
            target.write("<\(vals.joinedDescription)>")
        case let .tuple(vals):
            target.write("(\(vals.joinedDescription))")
        case let .array(vals):
            target.write("[\(vals.joinedDescription)]")
        case let .struct(fields):
            target.write("{\(fields.map{"#\($0.0) = \($0.1)"}.joined(separator: ", "))}")
        case let .enumCase(name, associatedTypes):
            target.write("?\(name)(\(associatedTypes.joinedDescription))")
        case .zero:
            target.write("zero")
        case .undefined:
            target.write("undefined")
        case .null:
            target.write("null")
        }
    }
}

extension TensorShape : TextOutputStreamable {
    public func write<Target : TextOutputStream>(to target: inout Target) {
        target.write(isScalar ? "scalar" : "\(map{String($0)}.joined(separator: " x "))")
    }
}

extension TensorIndex : TextOutputStreamable {
    public func write<Target : TextOutputStream>(to target: inout Target) {
        target.write("(")
        joinedDescription.write(to: &target)
        target.write(")")
    }
}

extension StructType : TextOutputStreamable {
    public func write<Target>(to target: inout Target) where Target : TextOutputStream {
        target.write("struct $\(name) {\n")
        for (name, type) in fields {
            target.write("    #\(name): \(type)\n")
        }
        target.write("}")
    }
}

extension EnumType : TextOutputStreamable {
    public func write<Target>(to target: inout Target) where Target : TextOutputStream {
        target.write("enum $\(name) {\n")
        for (name, assocTypes) in cases {
            target.write("    ?\(name)(\(assocTypes.joinedDescription))\n")
        }
        target.write("}")
    }
}

extension Type : TextOutputStreamable {
    public func write<Target>(to target: inout Target) where Target : TextOutputStream {
        switch self {
        case .invalid:
            target.write("<<error>>")
        case let .tensor([], t):
            t.write(to: &target)
        case let .tensor(s, t):
            target.write("<\(s) x \(t)>")
        case let .tuple(elementTypes):
            target.write("(\(elementTypes.joinedDescription))")
        case let .array(n, elementType):
            target.write("[\(n) x \(elementType)]")
        case let .pointer(elementType):
            target.write("*\(elementType)")
        case let .box(elementType):
            target.write("box{\(elementType)}")
        case let .function(args, ret):
            target.write("(\(args.joinedDescription)) -> \(ret)")
        case let .alias(a):
            target.write("$")
            a.name.write(to: &target)
        case let .struct(structTy):
            target.write("$")
            structTy.name.write(to: &target)
        case let .enum(enumTy):
            target.write("$")
            enumTy.name.write(to: &target)
        case .stack:
            target.write("stack")
        }
    }
}

extension DataType.Base : TextOutputStreamable {
    public func write<Target : TextOutputStream>(to target: inout Target) {
        switch self {
        case .float: target.write("f")
        case .int: target.write("i")
        case .bool: target.write("b")
        }
    }
}

extension DataType : TextOutputStreamable {
    public func write<Target : TextOutputStream>(to target: inout Target) {
        switch self {
        case .bool: target.write("bool")
        case let .int(w): target.write("i\(w)")
        case let .float(w): target.write("f\(w.rawValue)")
        }
    }
}

extension ReductionCombinator : TextOutputStreamable {
    public func write<Target>(to target: inout Target) where Target : TextOutputStream {
        switch self {
        case let .function(f): f.write(to: &target)
        case let .boolean(op): String(describing: op).write(to: &target)
        case let .numeric(op): String(describing: op).write(to: &target)
        case let .numericBuiltin(op): "\(op.description)".write(to: &target)
        }
    }
}

extension InstructionKind : TextOutputStreamable {
    public func write<Target : TextOutputStream>(to target: inout Target) {
        switch self {
        case let .builtin(op, args):
            target.write("""
                \(op.description)(\(args.joinedDescription)) \
                -> \(op.resultType(for: args))
                """)
        case let .branch(bb, args):
            target.write("branch '\(bb.printedName)(\(args.joinedDescription))")
        case let .conditional(op, thenBB, thenArgs, elseBB, elseArgs):
<<<<<<< HEAD
            target.write("conditional \(op) then '\(thenBB.printedName)(\(thenArgs.joinedDescription)) else '\(elseBB.printedName)(\(elseArgs.joinedDescription))")
=======
            target.write("""
                conditional \(op) \
                then '\(thenBB.name)(\(thenArgs.joinedDescription)) \
                else '\(elseBB.name)(\(elseArgs.joinedDescription))
                """)
>>>>>>> bc5ba90a
        case let .return(op):
            target.write("return")
            if let op = op {
                target.write(" \(op)")
            }
        case let .literal(lit, ty):
            target.write("literal \(lit): \(ty)")
        case let .numericUnary(f, op):
            target.write("\(f) \(op)")
        case let .numericBinary(f, op1, op2):
            target.write("\(f) \(op1), \(op2)")
        case let .booleanBinary(f, op1, op2):
            target.write("\(f) \(op1), \(op2)")
        case let .not(op):
            target.write("not \(op)")
        case let .compare(f, op1, op2):
            target.write("\(f) \(op1), \(op2)")
        case let .dot(op1, op2):
            target.write("dot \(op1), \(op2)")
        case let .reduce(comb, op, initial, dims):
            target.write("reduce \(op) by \(comb) init \(initial) along \(dims.joinedDescription)")
        case let .reduceWindow(comb, op, initial, dims, strides, padding):
            target.write("reduceWindow \(op) by \(comb) init \(initial) ")
            target.write("dims \(dims.joinedDescription) strides \(strides.joinedDescription) ")
            target.write("padding \(padding)")
        case let .scan(f, op, dims):
            target.write("scan \(op) by \(f) along \(dims.joinedDescription)")
        case let .concatenate(ops, axis: axis):
            target.write("concatenate \(ops.joinedDescription) along \(axis)")
        case let .transpose(op):
            target.write("transpose \(op)")
        case let .reverse(op, dims: dims):
            target.write("reverse \(op) along \(dims.joinedDescription)")
        case let .slice(v, at: range):
            target.write("slice \(v) from \(range.lowerBound) upto \(range.upperBound)")
        case let .convolve(v, kernel: k, strides: s, padding: p,
                           leftDilation: ld, rightDilation: rd, groups: g):
            target.write("convolve \(v) kernel \(k)")
            if let s = s {
                target.write(" strides \(s.joinedDescription)")
            }
            if let p = p {
                target.write(" padding \(p.map({ ($0.low, $0.high) }).joinedDescription)")
            }
            if let ld = ld {
                target.write(" leftDilation \(ld.joinedDescription)")
            }
            if let rd = rd {
                target.write(" rightDilation \(rd.joinedDescription)")
            }
            if let g = g {
                target.write(" groups \(g)")
            }
        case let .dataTypeCast(op, t):
            target.write("dataTypeCast \(op) to \(t)")
        case let .rank(v):
            target.write("rank of \(v)")
        case let .shape(v):
            target.write("shape of \(v)")
        case let .unitCount(v):
            target.write("unitCount of \(v)")
        case let .padShape(op, at: index):
            target.write("padShape \(op) at \(index)")
        case let .squeezeShape(op, at: index):
            target.write("squeezeShape \(op) at \(index)")
        case let .shapeCast(op, s):
            target.write("shapeCast \(op) to \(s)")
        case let .apply(f, args):
            var retType: Type = .invalid
            if case let .function(_, fRetType) = f.type {
                retType = fRetType
            }
            target.write("apply \(f.identifier)(\(args.joinedDescription)) -> \(retType)")
        case .createStack:
            target.write("createStack")
        case let .destroyStack(stack):
            target.write("destroyStack \(stack)")
        case let .push(v, to: stack):
            target.write("push \(v) to \(stack)")
        case let .pop(t, from: stack):
            target.write("pop \(t) from \(stack)")
        case let .extract(use, indices):
            target.write("extract \(indices.joinedDescription) from \(use)")
        case let .insert(src, to: dest, at: indices):
            target.write("insert \(src) to \(dest) at \(indices.joinedDescription)")
        case let .branchEnum(e1, branches):
            target.write("branchEnum \(e1)")
            for (name, bb) in branches {
                target.write(" case ?\(name) '\(bb.printedName)")
            }
        case let .allocateStack(t, n):
            target.write("allocateStack \(t) count \(n)")
        case let .store(v, p):
            target.write("store \(v) to \(p)")
        case let .load(v):
            target.write("load \(v)")
        case let .elementPointer(v, ii):
            target.write("elementPointer \(v) at \(ii.joinedDescription)")
        case let .bitCast(v, t):
            target.write("bitCast \(v) to \(t)")
        case let .allocateHeap(t, count: c):
            target.write("allocateHeap \(t) count \(c)")
        case let .allocateBox(t):
            target.write("allocateBox \(t)")
        case let .deallocate(v):
            target.write("deallocate \(v)")
        case let .projectBox(v):
            target.write("projectBox \(v)")
        case let .retain(v):
            target.write("retain \(v)")
        case let .release(v):
            target.write("release \(v)")
        case let .copy(from: src, to: dest, count: count):
            target.write("copy from \(src) to \(dest) count \(count)")
        case let .random(shape, from: lo, upTo: hi):
            target.write("random \(shape) from \(lo) upto \(hi)")
        case let .select(left, right, by: flags):
            target.write("select \(left), \(right) by \(flags)")
        case .trap:
            target.write("trap")
        }
    }
}

extension Instruction : TextOutputStreamable {
    public func write<Target : TextOutputStream>(to target: inout Target) {
        if let name = printedName {
            target.write("%\(name) = ")
        }
        kind.write(to: &target)
    }
}

extension Variable : TextOutputStreamable {
    public func write<Target : TextOutputStream>(to target: inout Target) {
        target.write("var @\(printedName): \(valueType)")
    }
}

extension TypeAlias : TextOutputStreamable {
    public func write<Target>(to target: inout Target) where Target : TextOutputStream {
        target.write("type $\(name) = ")
        if let type = type {
            type.write(to: &target)
        } else {
            target.write("opaque")
        }
    }
}

extension ElementKey : TextOutputStreamable {
    public func write<Target>(to target: inout Target) where Target : TextOutputStream {
        switch self {
        case let .index(i): target.write("\(i)")
        case let .name(n): target.write("#" + n)
        case let .value(v): target.write("\(v)")
        }
    }
}

extension Use : TextOutputStreamable {
    public func write<Target : TextOutputStream>(to target: inout Target) {
        target.write("\(identifier): \(type)")
    }

    public var identifier: String {
        switch self {
        case let .literal(_, lit):
            return lit.description
        case let .definition(.variable(ref)):
            return "@\(ref.printedName)"
        case let .definition(.instruction(ref)):
            return ref.printedName.flatMap{"%\($0)"} ?? "%_"
        case let .definition(.argument(ref)):
            return "%\(ref.printedName)"
        case let .definition(.function(ref)):
            return "@\(ref.printedName)"
        }
    }
}

extension BasicBlock : TextOutputStreamable {
    private func makeIndentation() -> String {
        return "    "
    }

    public func write<Target : TextOutputStream>(to target: inout Target) {
        /// Begin block
        target.write("'\(printedName)(\(arguments.map{"\($0)"}.joined(separator: ", "))):\n")
        for inst in elements {
            /// Write indentation
            makeIndentation().write(to: &target)
            inst.write(to: &target)
            target.write("\n")
        }
    }
}

extension Argument : TextOutputStreamable {
    public func write<Target>(to target: inout Target) where Target : TextOutputStream {
        target.write("%\(printedName): \(type)")
    }
}

extension Function.Attribute : TextOutputStreamable {
    public func write<Target>(to target: inout Target) where Target : TextOutputStream {
        target.write("!")
        switch self {
        case .inline: target.write("inline")
        }
    }
}

extension Function : TextOutputStreamable {
    public func write<Target : TextOutputStream>(to target: inout Target) {
        for attr in attributes {
            attr.write(to: &target)
            target.write("\n")
        }
        switch declarationKind {
        case .external?:
            target.write("[extern]\n")
        case let .adjoint(config)?:
            target.write("[adjoint @\(config.primal.printedName)")
            config.sourceIndex.ifAny {
                target.write(" from \($0)")
            }
            config.argumentIndices.ifAny {
                target.write(" wrt \($0.joinedDescription)")
            }
            if !config.keptIndices.isEmpty {
                target.write(" keeping \(config.keptIndices.joinedDescription)")
            }
            if config.isSeedable {
                target.write(" seedable")
            }
            target.write("]\n")
        default:
            break
        }
        target.write("func ")
        target.write("@\(printedName): \(type)")
        if isDefinition {
            target.write(" {\n")
            for bb in self {
                bb.write(to: &target)
            }
            target.write("}")
        }
    }
}

extension String {
    var literal: String {
        var out = ""
        for char in self {
            switch char {
            case "\"", "\\":
                out.append("\\")
                out.append(char)
            case "\n":
                out.append("\\n")
            case "\t":
                out.append("\\t")
            case "\r":
                out.append("\\r")
            default:
                out.append(char)
            }
        }
        return out
    }
}

extension Module : TextOutputStreamable {
    func write<C, T>(_ elements: C, to target: inout T)
        where C : Collection, T : TextOutputStream,
              C.Element : TextOutputStreamable
    {
        for element in elements {
            target.write("\n")
            element.write(to: &target)
            target.write("\n")
        }
    }

    public func write<Target : TextOutputStream>(to target: inout Target) {
        target.write("module \"\(name.literal)\"\n")
        target.write("stage \(stage)\n")
        write(enums, to: &target)
        write(structs, to: &target)
        write(typeAliases, to: &target)
        write(variables, to: &target)
        write(elements, to: &target)
    }
}<|MERGE_RESOLUTION|>--- conflicted
+++ resolved
@@ -170,15 +170,11 @@
         case let .branch(bb, args):
             target.write("branch '\(bb.printedName)(\(args.joinedDescription))")
         case let .conditional(op, thenBB, thenArgs, elseBB, elseArgs):
-<<<<<<< HEAD
-            target.write("conditional \(op) then '\(thenBB.printedName)(\(thenArgs.joinedDescription)) else '\(elseBB.printedName)(\(elseArgs.joinedDescription))")
-=======
             target.write("""
                 conditional \(op) \
-                then '\(thenBB.name)(\(thenArgs.joinedDescription)) \
-                else '\(elseBB.name)(\(elseArgs.joinedDescription))
+                then '\(thenBB.printedName)(\(thenArgs.joinedDescription)) \
+                else '\(elseBB.printedName)(\(elseArgs.joinedDescription))
                 """)
->>>>>>> bc5ba90a
         case let .return(op):
             target.write("return")
             if let op = op {
